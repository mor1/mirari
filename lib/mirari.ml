--- conflicted
+++ resolved
@@ -434,18 +434,6 @@
   )
 
 let call_xen_scripts t =
-<<<<<<< HEAD
-  let obj = Printf.sprintf "dist/build/mir-%s/mir-%s.o" t.name t.name in
-  let target = Printf.sprintf "dist/build/mir-%s/mir-%s.xen" t.name t.name in
-  if Sys.file_exists obj then (
-    let lib = strip (read_command "ocamlfind printconf path") ^ "/mirage-xen" in
-    command "ld -d -nostdlib -m elf_x86_64 -T %s/mirage-x86_64.lds %s/x86_64.o %s %s/libocaml.a %s/libxen.a %s/libxencaml.a %s/libdiet.a %s/libm.a %s/longjmp.o -o %s"  lib lib obj lib lib lib lib lib lib target;
-    command "ln -nfs %s mir-%s.xen" target t.name
-  ) else
-    error "xen object file %s not found, cannot continue" obj
-
-let configure ~no_install ~xen ~file =
-=======
   let obj = Printf.sprintf "%s/dist/build/mir-%s/mir-%s.o" t.dir t.name t.name in
   let target = Printf.sprintf "%s/dist/build/mir-%s/mir-%s.xen" t.dir t.name t.name in
   if Sys.file_exists obj then begin
@@ -467,8 +455,7 @@
   ) else
     error "You should run 'mirari configure %s' first." t.file
 
-let configure ~xen ~file =
->>>>>>> bf191565
+let configure ~no_install ~xen ~file =
   let file = scan_conf ~file in
   let t = create ~xen ~file in
   (* main.ml *)
